--- conflicted
+++ resolved
@@ -331,13 +331,9 @@
         &mut self.delta_change_set
     }
 
-<<<<<<< HEAD
-    pub fn take(
-=======
     /// Converts deltas to a vector of write ops. In case conversion to a write op
     /// failed, the error is propagated to the caller.
     pub(crate) fn take_materialized(
->>>>>>> b82351cb
         self,
         state_view: &impl StateView,
     ) -> anyhow::Result<Vec<(StateKey, WriteOp)>, VMStatus> {
@@ -350,25 +346,6 @@
 
         Ok(ret)
     }
-<<<<<<< HEAD
-=======
-
-    /// Consumes the delta change set and tries to materialize it into a write set.
-    pub fn try_into_write_set(
-        self,
-        state_view: &impl StateView,
-    ) -> anyhow::Result<WriteSet, VMStatus> {
-        let materialized_write_set = self.take_materialized(state_view)?;
-        WriteSetMut::new(materialized_write_set)
-            .freeze()
-            .map_err(|_err| {
-                VMStatus::Error(
-                    StatusCode::UNKNOWN_INVARIANT_VIOLATION_ERROR,
-                    Some("Error when freezing materialized deltas.".to_string()),
-                )
-            })
-    }
->>>>>>> b82351cb
 }
 
 impl<'a> IntoIterator for &'a DeltaChangeSet {
