--- conflicted
+++ resolved
@@ -56,16 +56,12 @@
         (AccountAddress, Discriminant<ConsensusMsg>),
         (AccountAddress, ConsensusMsg),
     >,
-<<<<<<< HEAD
     pub quorum_store_messages: aptos_channel::Receiver<
         (AccountAddress, Discriminant<ConsensusMsg>),
         (AccountAddress, ConsensusMsg),
     >,
-    pub block_retrieval: aptos_channel::Receiver<AccountAddress, IncomingBlockRetrievalRequest>,
-=======
     pub block_retrieval:
         aptos_channel::Receiver<AccountAddress, (AccountAddress, IncomingBlockRetrievalRequest)>,
->>>>>>> 626a4a7c
 }
 
 #[async_trait::async_trait]
@@ -148,13 +144,20 @@
         // Get the list of validators excluding our own account address. Note the
         // ordering is not important in this case.
         let self_author = self.author;
-        let other_validators = self
+        let other_validators: Vec<_> = self
             .validators
             .get_ordered_account_addresses_iter()
-            .filter(|author| *author != self_author);
-
+            .filter(|author| author != &self_author)
+            .collect();
+
+        counters::CONSENSUS_SENT_MSGS
+            .with_label_values(&[msg.name()])
+            .inc_by(other_validators.len() as u64);
         // Broadcast message over direct-send to all other validators.
-        if let Err(err) = self.network_sender.send_to_many(other_validators, msg) {
+        if let Err(err) = self
+            .network_sender
+            .send_to_many(other_validators.into_iter(), msg)
+        {
             error!(error = ?err, "Error broadcasting message");
         }
     }
@@ -173,29 +176,7 @@
             error!("Error broadcasting to self: {:?}", err);
         }
 
-<<<<<<< HEAD
         self.broadcast_without_self(msg).await;
-=======
-        // Get the list of validators excluding our own account address. Note the
-        // ordering is not important in this case.
-        let self_author = self.author;
-        let other_validators: Vec<_> = self
-            .validators
-            .get_ordered_account_addresses_iter()
-            .filter(|author| author != &self_author)
-            .collect();
-
-        counters::CONSENSUS_SENT_MSGS
-            .with_label_values(&[msg.name()])
-            .inc_by(other_validators.len() as u64);
-        // Broadcast message over direct-send to all other validators.
-        if let Err(err) = self
-            .network_sender
-            .send_to_many(other_validators.into_iter(), msg)
-        {
-            error!(error = ?err, "Error broadcasting message");
-        }
->>>>>>> 626a4a7c
     }
 
     /// Tries to send msg to given recipients.
@@ -319,16 +300,12 @@
         (AccountAddress, Discriminant<ConsensusMsg>),
         (AccountAddress, ConsensusMsg),
     >,
-<<<<<<< HEAD
     quorum_store_messages_tx: aptos_channel::Sender<
         (AccountAddress, Discriminant<ConsensusMsg>),
         (AccountAddress, ConsensusMsg),
     >,
-    block_retrieval_tx: aptos_channel::Sender<AccountAddress, IncomingBlockRetrievalRequest>,
-=======
     block_retrieval_tx:
         aptos_channel::Sender<AccountAddress, (AccountAddress, IncomingBlockRetrievalRequest)>,
->>>>>>> 626a4a7c
     all_events: Box<dyn Stream<Item = Event<ConsensusMsg>> + Send + Unpin>,
 }
 
@@ -369,48 +346,39 @@
     pub async fn start(mut self) {
         while let Some(message) = self.all_events.next().await {
             match message {
-<<<<<<< HEAD
-                Event::Message(peer_id, msg) => match msg {
-                    quorum_store_msg @ (ConsensusMsg::SignedDigestMsg(_)
-                    | ConsensusMsg::FragmentMsg(_)
-                    | ConsensusMsg::BatchMsg(_)
-                    | ConsensusMsg::ProofOfStoreBroadcastMsg(_)) => {
-                        if let Err(e) = self.quorum_store_messages_tx.push(
-                            (peer_id, discriminant(&quorum_store_msg)),
-                            (peer_id, quorum_store_msg),
-                        ) {
-                            warn!(
-                                remote_peer = peer_id,
-                                error = ?e, "Error pushing consensus quorum store msg",
-                            );
-                        }
-=======
                 Event::Message(peer_id, msg) => {
                     counters::CONSENSUS_RECEIVED_MSGS
                         .with_label_values(&[msg.name()])
                         .inc();
-                    if let Err(e) = self
-                        .consensus_messages_tx
-                        .push((peer_id, discriminant(&msg)), (peer_id, msg))
-                    {
-                        warn!(
-                            remote_peer = peer_id,
-                            error = ?e, "Error pushing consensus msg",
-                        );
->>>>>>> 626a4a7c
-                    }
-                    consensus_msg => {
-                        if let Err(e) = self.consensus_messages_tx.push(
-                            (peer_id, discriminant(&consensus_msg)),
-                            (peer_id, consensus_msg),
-                        ) {
-                            warn!(
-                                remote_peer = peer_id,
-                                error = ?e, "Error pushing consensus msg",
-                            );
+                    // TODO: more counters
+                    match msg {
+                        quorum_store_msg @ (ConsensusMsg::SignedDigestMsg(_)
+                        | ConsensusMsg::FragmentMsg(_)
+                        | ConsensusMsg::BatchMsg(_)
+                        | ConsensusMsg::ProofOfStoreBroadcastMsg(_)) => {
+                            if let Err(e) = self.quorum_store_messages_tx.push(
+                                (peer_id, discriminant(&quorum_store_msg)),
+                                (peer_id, quorum_store_msg),
+                            ) {
+                                warn!(
+                                    remote_peer = peer_id,
+                                    error = ?e, "Error pushing consensus quorum store msg",
+                                );
+                            }
+                        }
+                        consensus_msg => {
+                            if let Err(e) = self.consensus_messages_tx.push(
+                                (peer_id, discriminant(&consensus_msg)),
+                                (peer_id, consensus_msg),
+                            ) {
+                                warn!(
+                                    remote_peer = peer_id,
+                                    error = ?e, "Error pushing consensus msg",
+                                );
+                            }
                         }
                     }
-                },
+                }
                 Event::RpcRequest(peer_id, msg, protocol, callback) => match msg {
                     ConsensusMsg::BlockRetrievalRequest(request) => {
                         counters::CONSENSUS_RECEIVED_MSGS
