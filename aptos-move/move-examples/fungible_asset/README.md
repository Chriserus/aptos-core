# Fungible Asset

* Managed fungible asset: A full-fledged fungible asset with customizable management capabilities and associated functions, based on which a light example is provided to show how to issue coin.
    - Coin example: a light example showing how to issue coin based on managed fungible asset.
* Managed fungible token: A fungible token example that adds token resource to the metadata object.
<<<<<<< HEAD
* FA coin: an all-in-one module coin example using manged fungible asset with limited functionalities (only deal with primary fungible stores).
* Pre-minted managed coin: An example issuing pre-minting coin based on managed fungible asset.
=======
* Managed fungible asset: a full-fledged fungible asset with customizable management capabilities and associated functions.
* Simple managed coin: an all-in-one module implementing managed coin using fungible asset with limited functionalities (only deal with primary fungible stores).
* Pre-minted managed coin: an example issuing pre-minting coin based on managed fungible asset.
* Multisig managed coin: how to use multisig account to manage fungible assets.
>>>>>>> 25844c93
<|MERGE_RESOLUTION|>--- conflicted
+++ resolved
@@ -3,12 +3,6 @@
 * Managed fungible asset: A full-fledged fungible asset with customizable management capabilities and associated functions, based on which a light example is provided to show how to issue coin.
     - Coin example: a light example showing how to issue coin based on managed fungible asset.
 * Managed fungible token: A fungible token example that adds token resource to the metadata object.
-<<<<<<< HEAD
 * FA coin: an all-in-one module coin example using manged fungible asset with limited functionalities (only deal with primary fungible stores).
 * Pre-minted managed coin: An example issuing pre-minting coin based on managed fungible asset.
-=======
-* Managed fungible asset: a full-fledged fungible asset with customizable management capabilities and associated functions.
-* Simple managed coin: an all-in-one module implementing managed coin using fungible asset with limited functionalities (only deal with primary fungible stores).
-* Pre-minted managed coin: an example issuing pre-minting coin based on managed fungible asset.
-* Multisig managed coin: how to use multisig account to manage fungible assets.
->>>>>>> 25844c93
+* Multisig managed coin: how to use multisig account to manage fungible assets