--- conflicted
+++ resolved
@@ -211,8 +211,6 @@
         (self.hash[pos] >> bit) & 1 != 0
     }
 
-<<<<<<< HEAD
-=======
     /// Returns the `index`-th nibble in the bytes.
     pub fn nibble(&self, index: usize) -> u8 {
         debug_assert!(index < Self::LENGTH * 2); // assumed precondition
@@ -221,7 +219,6 @@
         (self.hash[pos] >> shift) & 0x0F
     }
 
->>>>>>> 91797aac
     /// Returns a `HashValueBitIterator` over all the bits that represent this `HashValue`.
     pub fn iter_bits(&self) -> HashValueBitIterator<'_> {
         HashValueBitIterator::new(self)
